--- conflicted
+++ resolved
@@ -478,19 +478,10 @@
                 self.OptModel.Wpv[t] = float(self.hybrid.solar.generation_profile()[udt + t])
                 # TODO: update OptModel.T to a shorter time horizon for last day of year?
                 if udt + t >= self.hybrid.site.n_timesteps:
-<<<<<<< HEAD
-                    self.OptModel.P[t] = (
-                                self.hybrid.site.elec_prices.data[price_key][udt + t - self.hybrid.site.n_timesteps]
-                                * self.hybrid.ppa_price[0])
-                else:
-                    self.OptModel.P[t] = self.hybrid.site.elec_prices.data[price_key][udt + t] * self.hybrid.ppa_price[0]
-
-=======
                     self.OptModel.P[t] = (price_data[udt + t - self.hybrid.site.n_timesteps]
                                           * self.hybrid.ppa_price[0])
                 else:
                     self.OptModel.P[t] = price_data[udt + t] * self.hybrid.ppa_price[0]
->>>>>>> 6ca62ce0
             self.hybrid_optimization_call(printlogs=print_logs)
 
             # step through dispatch solution for battery and simulate battery
