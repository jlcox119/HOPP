from typing import Iterable
from hybrid.sites import SiteInfo

from hybrid.log import hybrid_logger as logger
from hybrid.dispatch.power_sources.power_source_dispatch import PowerSourceDispatch


class PowerSource:
    def __init__(self, name, site: SiteInfo, system_model, financial_model):
        """
        Abstract class for a renewable energy power plant simulation.
        """
        self.name = name
        self.site = site
        self._system_model = system_model
        self._financial_model = financial_model
        self._layout = None
        self._dispatch = PowerSourceDispatch
        self.set_construction_financing_cost_per_kw(financial_model.FinancialParameters.construction_financing_cost \
                                                    / financial_model.FinancialParameters.system_capacity)

    def value(self, var_name, var_value=None):
        if var_value is None:
            val = None
            try:
                val = self._system_model.value(var_name)
            except:
                try:
                    val = self._financial_model.value(var_name)
                except:
                    raise ValueError("Variable {} not found in technology or financial model".format(var_name))
            return val
        else:
            try:
                val = self._system_model.value(var_name, var_value)
            except:
                try:
                    val = self._financial_model.value(var_name, var_value)
                except:
                    raise ValueError("Variable {} not found in technology or financial model".format(var_name))

    #
    # Inputs
    #
    @property
    def system_capacity_kw(self) -> float:
        raise NotImplementedError

    @property
    def degradation(self) -> float:
        raise NotImplementedError

    @property
    def ppa_price(self):
        if self._financial_model:
            return self._financial_model.value("ppa_price_input")

    @ppa_price.setter
    def ppa_price(self, ppa_price):
        if not isinstance(ppa_price, Iterable):
            ppa_price = (ppa_price,)
        if self._financial_model:
            self._financial_model.value("ppa_price_input", ppa_price)

    @property
    def dispatch_factors(self):
        if self._financial_model:
            return self._financial_model.value("dispatch_factors_ts")

    @dispatch_factors.setter
    def dispatch_factors(self, dispatch_factors):
        if not isinstance(dispatch_factors, Iterable):
            dispatch_factors = (dispatch_factors,)
        if self._financial_model:
            self._financial_model.value("ppa_multiplier_model", 1)
            self._financial_model.value("dispatch_factors_ts", dispatch_factors)

    @property
    def total_installed_cost(self) -> float:
        return self._financial_model.value("total_installed_cost")

    @total_installed_cost.setter
    def total_installed_cost(self, total_installed_cost_dollars: float):
        self._financial_model.value("total_installed_cost", total_installed_cost_dollars)
        logger.info("{} set total_installed_cost to ${}".format(self.name, total_installed_cost_dollars))

    @property
    def om_capacity(self):
        return self._financial_model.value("om_capacity")

    @om_capacity.setter
    def om_capacity(self, om_dollar_per_kw: float):
        self._financial_model.value("om_capacity", om_dollar_per_kw)

    def set_construction_financing_cost_per_kw(self, construction_financing_cost_per_kw):
        self._construction_financing_cost_per_kw = construction_financing_cost_per_kw

    def get_construction_financing_cost(self) -> float:
        return self._construction_financing_cost_per_kw * self.system_capacity_kw

    def simulate(self, project_life: int = 25, time_index=[]):
        """
        Run the system and financial model
        """
        if not self._system_model:
            return

        if self.system_capacity_kw <= 0:
            return

        if project_life > 1:
            self._financial_model.Lifetime.system_use_lifetime_output = 1
        else:
            self._financial_model.Lifetime.system_use_lifetime_output = 0
        self._financial_model.FinancialParameters.analysis_period = project_life

        self._system_model.execute(0)

        self._financial_model.value("construction_financing_cost", self.get_construction_financing_cost())
        self._financial_model.Revenue.ppa_soln_mode = 1
<<<<<<< HEAD
        if len(self._financial_model.SystemOutput.gen) == self.site.n_timesteps:
            single_year_gen = self._financial_model.SystemOutput.gen
            self._financial_model.SystemOutput.gen = list(single_year_gen) * project_life
=======

        self._financial_model.Lifetime.system_use_lifetime_output = 1
        self._financial_model.FinancialParameters.analysis_period = project_life
        single_year_gen = self._system_model.value("gen")
        self._financial_model.SystemOutput.gen = list(single_year_gen) * project_life
>>>>>>> 3c803e3a

        if self.name != "Grid":
            self._financial_model.SystemOutput.system_pre_curtailment_kwac = self._system_model.value("gen") * project_life
            self._financial_model.SystemOutput.annual_energy_pre_curtailment_ac = self._system_model.value("annual_energy")

        self._financial_model.execute(0)
        logger.info("{} simulation executed".format(self.name))

    #
    # Outputs
    #
    @property
    def dispatch(self):
        return self._dispatch

    @property
    def annual_energy_kw(self) -> float:
        if self.system_capacity_kw > 0:
            return self._system_model.value("annual_energy")
        else:
            return 0

    @property
    def generation_profile(self) -> list:
        if self.system_capacity_kw:
            return list(self._system_model.value("gen"))
        else:
            return [0] * self.site.n_timesteps

    @property
    def capacity_factor(self) -> float:
        if self.system_capacity_kw > 0:
            return self._system_model.value("capacity_factor")
        else:
            return 0

    @property
    def net_present_value(self) -> float:
        if self.system_capacity_kw > 0 and self._financial_model:
            return self._financial_model.value("project_return_aftertax_npv")
        else:
            return 0

    @property
    def internal_rate_of_return(self) -> float:
        if self.system_capacity_kw > 0 and self._financial_model:
            return self._financial_model.value("project_return_aftertax_irr")
        else:
            return 0

    @property
    def levelized_cost_of_energy_real(self) -> float:
        if self.system_capacity_kw > 0 and self._financial_model:
            return self._financial_model.value("lcoe_real")
        else:
            return 0

    @property
    def levelized_cost_of_energy_nominal(self) -> float:
        if self.system_capacity_kw > 0 and self._financial_model:
            return self._financial_model.value("lcoe_nom")
        else:
            return 0

    @property
    def total_revenue(self) -> list:
        if self.system_capacity_kw > 0 and self._financial_model:
            return list(self._financial_model.value("cf_total_revenue"))
        else:
            return [0]

    def copy(self):
        """
        :return: new instance
        """
        raise NotImplementedError

    def plot(self,
             figure=None,
             axes=None,
             color='b',
             site_border_color='k',
             site_alpha=0.95,
             linewidth=4.0
             ):
        self._layout.plot(figure, axes, color, site_border_color, site_alpha, linewidth)<|MERGE_RESOLUTION|>--- conflicted
+++ resolved
@@ -98,7 +98,7 @@
     def get_construction_financing_cost(self) -> float:
         return self._construction_financing_cost_per_kw * self.system_capacity_kw
 
-    def simulate(self, project_life: int = 25, time_index=[]):
+    def simulate(self, project_life: int = 25):
         """
         Run the system and financial model
         """
@@ -118,17 +118,9 @@
 
         self._financial_model.value("construction_financing_cost", self.get_construction_financing_cost())
         self._financial_model.Revenue.ppa_soln_mode = 1
-<<<<<<< HEAD
         if len(self._financial_model.SystemOutput.gen) == self.site.n_timesteps:
             single_year_gen = self._financial_model.SystemOutput.gen
             self._financial_model.SystemOutput.gen = list(single_year_gen) * project_life
-=======
-
-        self._financial_model.Lifetime.system_use_lifetime_output = 1
-        self._financial_model.FinancialParameters.analysis_period = project_life
-        single_year_gen = self._system_model.value("gen")
-        self._financial_model.SystemOutput.gen = list(single_year_gen) * project_life
->>>>>>> 3c803e3a
 
         if self.name != "Grid":
             self._financial_model.SystemOutput.system_pre_curtailment_kwac = self._system_model.value("gen") * project_life
