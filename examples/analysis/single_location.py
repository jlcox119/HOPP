"""
main.py

The high level wrapper that runs the system optimization
This is a wrapper around the workflow of:
- Step 0: Defining technologies to evaluate and their constraints
- Step 1: Resource allocation: getting the optimal mix and size of technologies
- Step 2: Optimal design: using Python to optimize the hybrid system design, evaluating performance and financial metrics with SAM
- Step 3: Evaluation model: Performing uncertainty quantification
"""

import os
import sys
import pandas as pd
import multiprocessing
import operator
from pathlib import Path
from itertools import repeat

from hybrid.keys import set_nrel_key_dot_env
from hybrid.log import analysis_logger as logger
from hybrid.sites import SiteInfo
from hybrid.sites import flatirons_site as sample_site
from hybrid.hybrid_simulation import HybridSimulation
from tools.analysis import create_cost_calculator
from tools.resource import *

resource_dir = Path(__file__).parent.parent.parent / "resource_files"

pd.set_option("display.max_rows", None, "display.max_columns", None)

set_nrel_key_dot_env()


def establish_save_output_dict():
    """
    Establishes and returns the base 'save_outputs' dictionary
    for storing all analysis variables.
    """
    # Establishes and returns a 'save_outputs' dict for saving the relevant analysis variables.
    save_outputs = dict()
    save_outputs['Scenario Description'] = list()
    save_outputs['Solar (%)'] = list()
    save_outputs['Solar (MW)'] = list()
    save_outputs['Wind (MW)'] = list()
    save_outputs['AEP (GWh)'] = list()
    save_outputs['Solar AEP (GWh)'] = list()
    save_outputs['Wind AEP (GWh)'] = list()
    save_outputs['Solar Capacity Factor'] = list()
    save_outputs['Capacity Factor'] = list()
    save_outputs['Wind Capacity Factor'] = list()
    save_outputs['Capacity Factor of Interconnect'] = list()
    save_outputs['NPV ($-million)'] = list()
    save_outputs['LCOE - Nominal'] = list()
    save_outputs['LCOE - Real'] = list()
    save_outputs['IRR (%)'] = list()
    save_outputs['PPA Price Used'] = list()
    save_outputs['TOD Profile Used'] = list()
    save_outputs['Revenue (PPA)'] = list()
    save_outputs['Revenue (TOD)'] = list()
    save_outputs['BOS Cost'] = list()
    save_outputs['BOS Cost percent reduction'] = list()
    save_outputs['Cost / MWh Produced'] = list()
    save_outputs['Cost / MWh Produced percent reduction'] = list()
    save_outputs['Percentage Curtailment'] = list()
    save_outputs['Pearson R Wind V Solar'] = list()

    return save_outputs


def establish_save_outputs_resource_loop_dict():
    """
    Establishes and returns a 'save_outputs_resource_loop' dict
    for saving the relevant analysis variables for each site.
    """

    save_outputs_resource_loop = dict()
    save_outputs_resource_loop['Site Lat'] = list()
    save_outputs_resource_loop['Site Lon'] = list()
    save_outputs_resource_loop['PPA Price'] = list()
    save_outputs_resource_loop['Wind Size(MW)'] = list()
    save_outputs_resource_loop['Solar Size(MW)'] = list()
    save_outputs_resource_loop['Hybrid Size(MW)'] = list()
    save_outputs_resource_loop['Wind AEP (GWh)'] = list()
    save_outputs_resource_loop['Solar AEP (GWh)'] = list()
    save_outputs_resource_loop['Hybrid AEP (GWh)'] = list()
    save_outputs_resource_loop['Wind NPV ($-million)'] = list()
    save_outputs_resource_loop['Solar NPV ($-million)'] = list()
    save_outputs_resource_loop['Hybrid NPV ($-million)'] = list()
    save_outputs_resource_loop['Wind LCOE (real)'] = list()
    save_outputs_resource_loop['Solar LCOE (real)'] = list()
    save_outputs_resource_loop['Hybrid LCOE (real)'] = list()
    save_outputs_resource_loop['Wind Cost / MWh Produced'] = list()
    save_outputs_resource_loop['Solar Cost / MWh Produced'] = list()
    save_outputs_resource_loop['Hybrid Cost / MWh Produced'] = list()
    save_outputs_resource_loop['Solar Beats Wind AEP'] = list()
    save_outputs_resource_loop['Solar Beats Wind NPV'] = list()
    save_outputs_resource_loop['Solar Beats Wind Cost/MWh'] = list()
    save_outputs_resource_loop['Max AEP Index'] = list()
    save_outputs_resource_loop['Max AEP Value'] = list()
    save_outputs_resource_loop['Max NPV Index'] = list()
    save_outputs_resource_loop['Max NPV Value'] = list()
    save_outputs_resource_loop['Cost / MWh Produced reduction (%)'] = list()
    save_outputs_resource_loop['LCOE(real) reduction (%)'] = list()
    save_outputs_resource_loop['LCOE(real) reduction (%) vs wind'] = list()
    save_outputs_resource_loop['NPV Benefit ($-million) Hybrid Vs. Wind'] = list()
    save_outputs_resource_loop['Wind BOS Cost'] = list()
    save_outputs_resource_loop['Solar BOS Cost'] = list()
    save_outputs_resource_loop['Hybrid BOS Cost'] = list()
    save_outputs_resource_loop['Wind Capacity Factor'] = list()
    save_outputs_resource_loop['Solar Capacity Factor'] = list()
    save_outputs_resource_loop['Interconnect Capacity Factor (Wind Case)'] = list()
    save_outputs_resource_loop['Interconnect Capacity Factor (Solar Case)'] = list()
    save_outputs_resource_loop['Interconnect Capacity Factor (Hybrid Case)'] = list()
    save_outputs_resource_loop['Percentage Curtailment (Wind)'] = list()
    save_outputs_resource_loop['Percentage Curtailment (Solar)'] = list()
    save_outputs_resource_loop['Percentage Curtailment (Hybrid)'] = list()
    save_outputs_resource_loop['Pearson R Wind V Solar'] = list()
    save_outputs_resource_loop['Solar File Used'] = list()
    save_outputs_resource_loop['Wind File Used'] = list()
    save_outputs_resource_loop['Time Zone (for solar)'] = list()

    return save_outputs_resource_loop


def run_hopp_calc(Site, scenario_description, bos_details, total_hybrid_plant_capacity_mw, solar_size_mw, wind_size_mw,
                    nameplate_mw, interconnection_size_mw, load_resource_from_file,
                    ppa_price, results_dir):
    """ run_hopp_calc Establishes sizing models, creates a wind or solar farm based on the desired sizes,
     and runs SAM model calculations for the specified inputs.
     save_outputs contains a dictionary of all results for the hopp calculation.

    :param scenario_description: Project scenario - 'greenfield' or 'solar addition'.
    :param bos_details: contains bos details including type of analysis to conduct (cost/mw, json lookup, HybridBOSSE).
    :param total_hybrid_plant_capacity_mw: capacity in MW of hybrid plant.
    :param solar_size_mw: capacity in MW of solar component of plant.
    :param wind_size_mw: capacity in MW of wind component of plant.
    :param nameplate_mw: nameplate capacity of total plant.
    :param interconnection_size_mw: interconnection size in MW.
    :param load_resource_from_file: flag determining whether resource is loaded directly from file or through
     interpolation routine.
    :param ppa_price: PPA price in USD($)
    :return: collection of outputs from SAM and hybrid-specific calculations (includes e.g. AEP, IRR, LCOE),
     plus wind and solar filenames used
    (save_outputs)
    """
    # Get resource data
    if load_resource_from_file:
        pass
    else:
        Site['resource_filename_solar'] = ""  # Unsetting resource filename to force API download of wind resource
        Site['resource_filename_wind'] = ""  # Unsetting resource filename to force API download of solar resource

    site = SiteInfo(Site, solar_resource_file=sample_site['resource_filename_solar'],
                    wind_resource_file=sample_site['resource_filename_wind'])

    #TODO: Incorporate this in SiteInfo
    # if 'roll_tz' in Site.keys():
    #     site.solar_resource.roll_timezone(Site['roll_tz'], Site['roll_tz'])

    # Set up technology and cost model info
    turb_rating_kw = 1000
    num_turbines = int(wind_size_mw * 1000 / turb_rating_kw)
    technologies = {'pv': {
                        'system_capacity_kw': solar_size_mw * 1000
                    },          # mw system capacity
                    'wind': {
                        'num_turbines': num_turbines,
                        'turbine_rating_kw': turb_rating_kw
                    },
                    'grid': interconnection_size_mw}    # mw interconnect

    # Create model
    hybrid_plant = HybridSimulation(technologies, site, interconnect_kw=interconnection_size_mw * 1000)

    hybrid_plant.setup_cost_calculator(create_cost_calculator(interconnection_size_mw,
                                                              bos_details['BOSSource'],
                                                              scenario_description))

    hybrid_plant.ppa_price = ppa_price
    hybrid_plant.discount_rate = 6.4
    hybrid_plant.pv.system_capacity_kw = solar_size_mw * 1000
    hybrid_plant.wind.wake_model = 3
    actual_solar_pct = hybrid_plant.pv.system_capacity_kw / \
                       (hybrid_plant.pv.system_capacity_kw + hybrid_plant.wind.system_capacity_kw)

    logger.info("Run with solar percent {}".format(actual_solar_pct))
    hybrid_plant.simulate()
    outputs = hybrid_plant.hybrid_outputs()
    for k, v in outputs.items():
        outputs[k] = [v]

    return outputs, site.wind_resource.filename, site.solar_resource.filename


def run_hybrid_calc(year, site_num, scenario_descriptions, results_dir, load_resource_from_file,
                    resource_filename_wind, resource_filename_solar, site_lat, site_lon,
                    wind_size, solar_size, hybrid_size, interconnection_size,
                    bos_details, ppa_price, solar_tracking_mode, hub_height, correct_wind_speed_for_height):
    """
    run_hybrid_calc loads the specified resource for each site, and runs wind, solar, hybrid and solar addition
    scenarios by calling run_hopp_calc for each scenario. Returns a DataFrame of all results for the supplied site
    :param year: year for which analysis is conducted
    :param site_num: number representing the site studied. Generally 1 to num sites to be studied.
    :param scenario_descriptions: description of scenario type, e.g. wind only, solar only, hybrid.
    :param results_dir: path to results directory.
    :param load_resource_from_file: flag determining whether resource is loaded from file directly or other routine.
    :param resource_filename_wind: filename of wind resource file.
    :param resource_filename_solar: filename of solar resource file.
    :param site_lat: site latitude (degrees).
    :param site_lon: site longitude (degrees).
    :param wind_size: capacity in MW of wind component of plant.
    :param solar_size: capacity in MW of solar component of plant.
    :param hybrid_size: capacity in MW of hybrid plant.
    :param interconnection_size: capacity in MW of interconnection.
    :param bos_details: contains bos details including type of analysis to conduct (cost/mw,
     json lookup, HybridBOSSE).
    :param ppa_price: PPA price in USD($).
    :param solar_tracking_mode: solar tracking mode (e.g. fixed, single-axis, two-axis).
    :param hub_height: hub height in meters.
    :param correct_wind_speed_for_height: (boolean) flag determining whether wind speed is extrapolated
     to hub height.
    :return: save_outputs_resource_loop_dataframe <pandas dataframe> dataframe of all site outputs from hopp runs
    """
    # Set up hopp_outputs dictionary
    hopp_outputs = dict()

    # Site details
    Site = sample_site  # sample_site has been loaded from flatirons_site to provide sample site boundary information
    Site['Lat'] = site_lat
    Site['Lon'] = site_lon
    Site['site_num'] = site_num
    Site['resource_filename_solar'] = resource_filename_solar
    Site['resource_filename_wind'] = resource_filename_wind
    Site['year'] = year

    # Get the Timezone offset value based on the lat/lon of the site
    try:
        location = {'lat': Site['Lat'], 'long': Site['Lon']}
        tz_val = get_offset(**location)
        Site['tz'] = (tz_val - 1)
    except:
        print('Timezone lookup failed for {}'.format(location))

    scenario_description = 'greenfield'

    # Case 1 - Wind
    solar_size_mw = 0
    wind_size_mw = wind_size
    total_hybrid_plant_capacity_mw = solar_size + wind_size
    nameplate_mw = total_hybrid_plant_capacity_mw
    interconnection_size_mw = interconnection_size
    hopp_outputs['Wind'], resource_filename_wind, resource_filename_solar = \
        run_hopp_calc(Site, scenario_description, bos_details, total_hybrid_plant_capacity_mw, solar_size_mw, wind_size_mw,
                    nameplate_mw, interconnection_size_mw, load_resource_from_file,
                    ppa_price, results_dir)

    # Case 2 - Solar
    solar_size_mw = solar_size
    wind_size_mw = 0
    total_hybrid_plant_capacity_mw = solar_size + wind_size
    nameplate_mw = total_hybrid_plant_capacity_mw
    interconnection_size_mw = interconnection_size
    hopp_outputs['Solar'], resource_filename_wind, resource_filename_solar\
        = run_hopp_calc(Site, scenario_description, bos_details, total_hybrid_plant_capacity_mw, solar_size_mw, wind_size_mw,
                    nameplate_mw, interconnection_size_mw, load_resource_from_file,
                    ppa_price, results_dir)

    # Case 3 - Hybrid Wind + Solar
    solar_size_mw = solar_size
    wind_size_mw = wind_size
    total_hybrid_plant_capacity_mw = solar_size + wind_size
    nameplate_mw = total_hybrid_plant_capacity_mw
    interconnection_size_mw = interconnection_size
    hopp_outputs['Hybrid'], resource_filename_wind, resource_filename_solar \
        = run_hopp_calc(Site, scenario_description, bos_details, total_hybrid_plant_capacity_mw, solar_size_mw, wind_size_mw,
                    nameplate_mw, interconnection_size_mw, load_resource_from_file,
                    ppa_price, results_dir)

    max_aep_index, max_aep_value = max(enumerate([hopp_outputs['Wind']['AEP (GWh)'][0],
                                                  hopp_outputs['Solar']['AEP (GWh)'][0],
                                                  hopp_outputs['Hybrid']['AEP (GWh)'][0]]),
                                       key=operator.itemgetter(1))
    max_npv_index, max_npv_value = max(enumerate([hopp_outputs['Wind']['NPV ($-million)'][0],
                                                  hopp_outputs['Solar']['NPV ($-million)'][0],
                                                  hopp_outputs['Hybrid']['NPV ($-million)'][0]]),
                                       key=operator.itemgetter(1))

    # Determine the differential between standalone wind + standalone solar vs. wind + adding solar
    hopp_outputs['Hybrid vs. Separate'] = establish_save_output_dict()
    hopp_outputs['Hybrid vs. Separate']['Scenario Description'].append(
        '(Combined Wind & Solar) - (Standalone Wind + Standalone Solar)')
    hopp_outputs['Hybrid vs. Separate']['Solar (%)'].append(float('nan'))
    hopp_outputs['Hybrid vs. Separate']['Solar (MW)'].append(float('nan'))
    hopp_outputs['Hybrid vs. Separate']['Wind (MW)'].append(float('nan'))
    hopp_outputs['Hybrid vs. Separate']['AEP (GWh)'].append((hopp_outputs['Hybrid']['AEP (GWh)'][0])
                                                           - (hopp_outputs['Wind']['AEP (GWh)'][0]
                                                              + hopp_outputs['Solar']['AEP (GWh)'][0]))
    hopp_outputs['Hybrid vs. Separate']['Solar AEP (GWh)'].append(float('nan'))
    hopp_outputs['Hybrid vs. Separate']['Wind AEP (GWh)'].append(float('nan'))
    hopp_outputs['Hybrid vs. Separate']['Solar Capacity Factor'].append(float('nan'))
    hopp_outputs['Hybrid vs. Separate']['Capacity Factor'].append(float('nan'))
    hopp_outputs['Hybrid vs. Separate']['Wind Capacity Factor'].append(float('nan'))
    hopp_outputs['Hybrid vs. Separate']['Capacity Factor of Interconnect'].append(float('nan'))
    hopp_outputs['Hybrid vs. Separate']['Percentage Curtailment'].append(float('nan'))
    hopp_outputs['Hybrid vs. Separate']['NPV ($-million)'].append(float('nan'))
    hopp_outputs['Hybrid vs. Separate']['LCOE - Nominal'].append(float('nan'))
    hopp_outputs['Hybrid vs. Separate']['LCOE - Real'].append(float('nan'))
    hopp_outputs['Hybrid vs. Separate']['IRR (%)'].append(float('nan'))
    hopp_outputs['Hybrid vs. Separate']['PPA Price Used'].append(float('nan'))
    hopp_outputs['Hybrid vs. Separate']['TOD Profile Used'].append(float('nan'))
    hopp_outputs['Hybrid vs. Separate']['Revenue (PPA)'].append(float('nan'))
    hopp_outputs['Hybrid vs. Separate']['Revenue (TOD)'].append(float('nan'))
    hopp_outputs['Hybrid vs. Separate']['Pearson R Wind V Solar'].append(float('nan'))
    hopp_outputs['Hybrid vs. Separate']['BOS Cost'].append((hopp_outputs['Hybrid']['BOS Cost'][0])
                                                          - (hopp_outputs['Wind']['BOS Cost'][0]
                                                             + hopp_outputs['Solar']['BOS Cost'][0]))
    hopp_outputs['Hybrid vs. Separate']['BOS Cost percent reduction'].append(100 * ((
                                                                                       hopp_outputs[
                                                                                           'Hybrid vs. Separate'][
                                                                                           'BOS Cost'][0]) /
                                                                                   ((hopp_outputs['Wind']['BOS Cost'][0]
                                                                                     + hopp_outputs['Solar']['BOS Cost'][
                                                                                         0]))))
    hopp_outputs['Hybrid vs. Separate']['Cost / MWh Produced'].append((hopp_outputs['Hybrid']
    ['Cost / MWh Produced'][0])
                                                                     - (hopp_outputs['Wind']['Cost / MWh Produced'][0]
                                                                        + hopp_outputs['Solar']['Cost / MWh Produced'][
                                                                            0]) / 2)
    hopp_outputs['Hybrid vs. Separate']['Cost / MWh Produced percent reduction']. \
        append(100 * ((hopp_outputs['Hybrid vs. Separate']
    ['Cost / MWh Produced'][0])
                      / ((hopp_outputs['Wind']['Cost / MWh Produced'][0]
                          + hopp_outputs['Solar']
                          ['Cost / MWh Produced'][0]))))
    cost_per_mw_reduction_hybrid_vs_standalone = ((hopp_outputs['Hybrid']['Cost / MWh Produced'][0])
                                                  - (hopp_outputs['Wind']['Cost / MWh Produced'][0]
                                                     + hopp_outputs['Solar']['Cost / MWh Produced'][0]) / 2)
    cost_per_mw_reduction_hybrid_vs_standalone_percent = (100 * ((hopp_outputs['Hybrid vs. Separate']
    ['Cost / MWh Produced'][0])
                                                                 / ((hopp_outputs['Wind']
                                                                     ['Cost / MWh Produced'][0]
                                                                     + hopp_outputs['Solar']
                                                                     ['Cost / MWh Produced'][0]))))
    lcoe_real_reduction_hybrid_percentage_vs_wind = 100 * abs((hopp_outputs['Hybrid']['LCOE - Real'][0]
                                                               - hopp_outputs['Wind']['LCOE - Real'][0])
                                                              / hopp_outputs['Wind']['LCOE - Real'][0])
    lcoe_real_reduction_hybrid_percentage = 100 * abs((hopp_outputs['Hybrid']['LCOE - Real'][0]
                                                       - min(hopp_outputs['Wind']['LCOE - Real'][0]
                                                             , hopp_outputs['Solar']['LCOE - Real'][0]))
                                                      / min(hopp_outputs['Wind']['LCOE - Real'][0]
                                                            , hopp_outputs['Solar']['LCOE - Real'][0]))
    # Determine Percentage Change in COE/reduction in bos for solar to compete with wind
    percent_change_solar_coe_to_compete_with_wind = max(0, 100 * ((hopp_outputs['Solar']['Cost / MWh Produced'][0]
                                                                   - hopp_outputs['Wind']['Cost / MWh Produced'][0])
                                                                  / hopp_outputs['Solar']['Cost / MWh Produced'][0]))
    change_in_npv_hybrid_vs_wind = hopp_outputs['Hybrid']['NPV ($-million)'][0] - \
                                   hopp_outputs['Wind']['NPV ($-million)'][0]

    # Save all relevant outputs for each site
    hopp_outputs_all = establish_save_outputs_resource_loop_dict()
    hopp_outputs_all['Site Lat'].append(Site['Lat'])
    hopp_outputs_all['Site Lon'].append(Site['Lon'])
    hopp_outputs_all['PPA Price'].append(ppa_price)
    hopp_outputs_all['Wind Size(MW)'].append(wind_size)
    hopp_outputs_all['Solar Size(MW)'].append(solar_size)
    hopp_outputs_all['Hybrid Size(MW)'].append(hybrid_size)
    hopp_outputs_all['Wind AEP (GWh)'].append(hopp_outputs['Wind']['AEP (GWh)'][0])
    hopp_outputs_all['Solar AEP (GWh)'].append(hopp_outputs['Solar']['AEP (GWh)'][0])
    hopp_outputs_all['Hybrid AEP (GWh)'].append(hopp_outputs['Hybrid']['AEP (GWh)'][0])
    hopp_outputs_all['Wind NPV ($-million)'].append(hopp_outputs['Wind']['NPV ($-million)'][0])
    hopp_outputs_all['Solar NPV ($-million)'].append(hopp_outputs['Solar']['NPV ($-million)'][0])
    hopp_outputs_all['Hybrid NPV ($-million)'].append(hopp_outputs['Hybrid']['NPV ($-million)'][0])
    hopp_outputs_all['Wind LCOE (real)'].append(hopp_outputs['Wind']['LCOE - Real'][0])
    hopp_outputs_all['Solar LCOE (real)'].append(hopp_outputs['Solar']['LCOE - Real'][0])
    hopp_outputs_all['Hybrid LCOE (real)'].append(hopp_outputs['Hybrid']['LCOE - Real'][0])
    hopp_outputs_all['LCOE(real) reduction (%)'].append(lcoe_real_reduction_hybrid_percentage)
    hopp_outputs_all['LCOE(real) reduction (%) vs wind'].append(lcoe_real_reduction_hybrid_percentage_vs_wind)
    hopp_outputs_all['Wind Cost / MWh Produced'].append(hopp_outputs['Wind']['Cost / MWh Produced'][0])
    hopp_outputs_all['Solar Cost / MWh Produced'].append(hopp_outputs['Solar']['Cost / MWh Produced'][0])
    hopp_outputs_all['Hybrid Cost / MWh Produced'].append(hopp_outputs['Hybrid']['Cost / MWh Produced'][0])
    hopp_outputs_all['Wind BOS Cost'].append(hopp_outputs['Wind']['BOS Cost'][0])
    hopp_outputs_all['Solar BOS Cost'].append(hopp_outputs['Solar']['BOS Cost'][0])
    hopp_outputs_all['Hybrid BOS Cost'].append(hopp_outputs['Hybrid']['BOS Cost'][0])
    hopp_outputs_all['Cost / MWh Produced reduction (%)'].append(
        cost_per_mw_reduction_hybrid_vs_standalone_percent)
    hopp_outputs_all['NPV Benefit ($-million) Hybrid Vs. Wind'].append(change_in_npv_hybrid_vs_wind)
    hopp_outputs_all['Solar Beats Wind AEP'].append(
        1 * (hopp_outputs['Solar']['AEP (GWh)'][0] > hopp_outputs['Wind']['AEP (GWh)'][0]))
    hopp_outputs_all['Solar Beats Wind NPV'].append(
        1 * (hopp_outputs['Solar']['NPV ($-million)'][0] > hopp_outputs['Wind']['NPV ($-million)'][0]))
    hopp_outputs_all['Solar Beats Wind Cost/MWh'].append(1 * (hopp_outputs['Solar']['Cost / MWh Produced'][0]
                                                                        < hopp_outputs['Wind']['Cost / MWh Produced'][
                                                                            0]))
    hopp_outputs_all['Max AEP Index'].append(max_aep_index)
    hopp_outputs_all['Max AEP Value'].append(max_aep_value)
    hopp_outputs_all['Max NPV Index'].append(max_npv_index)
    hopp_outputs_all['Max NPV Value'].append(max_npv_value)
    hopp_outputs_all['Wind Capacity Factor'].append(hopp_outputs['Wind']['Wind Capacity Factor'][0])
    hopp_outputs_all['Solar Capacity Factor'].append(hopp_outputs['Solar']['Solar Capacity Factor'][
                                                                   0])  # save_outputs_resource_loop['NPV @ 100% Solar'].append(npv_at_100_solar)
    hopp_outputs_all['Interconnect Capacity Factor (Wind Case)'].append(
        hopp_outputs['Wind']['Capacity Factor of Interconnect'][0])
    hopp_outputs_all['Interconnect Capacity Factor (Solar Case)'].append(
        hopp_outputs['Solar']['Capacity Factor of Interconnect'][0])
    hopp_outputs_all['Interconnect Capacity Factor (Hybrid Case)'].append(
        hopp_outputs['Hybrid']['Capacity Factor of Interconnect'][0])
    hopp_outputs_all['Percentage Curtailment (Wind)'].append(hopp_outputs['Wind']['Percentage Curtailment'][0])
    hopp_outputs_all['Percentage Curtailment (Solar)'].append(
        hopp_outputs['Solar']['Percentage Curtailment'][0])
    hopp_outputs_all['Percentage Curtailment (Hybrid)'].append(
        hopp_outputs['Hybrid']['Percentage Curtailment'][0])
    hopp_outputs_all['Pearson R Wind V Solar'].append(hopp_outputs['Hybrid']['Pearson R Wind V Solar'][0])
    hopp_outputs_all['Solar File Used'].append(resource_filename_solar)
    hopp_outputs_all['Wind File Used'].append(resource_filename_wind)
    hopp_outputs_all['Time Zone (for solar)'].append(Site['tz'])
    hopp_outputs_all_dataframe = pd.DataFrame(hopp_outputs_all)

    return hopp_outputs_all_dataframe


def run_all_hybrid_calcs(site_details, scenario_descriptions, results_dir, load_resource_from_file, wind_size,
                         solar_size, hybrid_size, interconnection_size, bos_details, ppa_price, solar_tracking_mode, hub_height,
                         correct_wind_speed_for_height):
    """
    Performs a multi-threaded run of run_hybrid_calc for the given input parameters.
    Returns a dataframe result for all sites
    :param site_details: DataFrame containing site details for all sites to be analyzed,
    including site_nums, lat, long, wind resource filename and solar resource filename.
    :param scenario_description: Project scenario - e.g. 'Wind Only', 'Solar Only', 'Hybrid - Wind & Solar'.
    :param results_dir: path to results directory
    :param load_resource_from_file: (boolean) flag which determines whether
    :param wind_size: capacity in MW of wind plant.
    :param solar_size: capacity in MW of solar plant.
    :param hybrid_size: capacity in MW of hybrid plant.
    :param bos_details: contains bos details including type of analysis to conduct (cost/mw, json lookup, HybridBOSSE).
    :param ppa_price: ppa price in $(USD)
    :param solar_tracking_mode: solar tracking mode
    :param hub_height: hub height in meters.
    :param correct_wind_speed_for_height: (boolean) flag determining whether wind speed is extrapolated to hub height.
    :return: DataFrame of results for run_hybrid_calc at all sites (save_all_runs)
    """
    # Establish output DataFrame
    save_all_runs = pd.DataFrame()

    # Combine all arguments to pass to run_hybrid_calc
    all_args = zip(site_details['year'], site_details['site_nums'], repeat(scenario_descriptions), repeat(results_dir),
                   repeat(load_resource_from_file),
                   site_details['wind_filenames'], site_details['solar_filenames'],
                   site_details['Lat'], site_details['Lon'],
                   repeat(wind_size), repeat(solar_size), repeat(hybrid_size), repeat(interconnection_size),
                   repeat(bos_details), repeat(ppa_price),
                   repeat(solar_tracking_mode), repeat(hub_height),
                   repeat(correct_wind_speed_for_height))

<<<<<<< HEAD
    # Run a multi-threaded analysis
    with multiprocessing.Pool(4) as p:
        try:
            dataframe_result = p.starmap(run_hybrid_calc, all_args)
            save_all_runs = save_all_runs.append(dataframe_result, sort=False)
        except:
            exception = sys.exc_info()

            def eprint(*args):
                print(*args, file=sys.stderr)

            error = exception[1]
            eprint("Error in run_hopp execution:", error.args[0])
            eprint("Hub Height: ", hub_height)
            raise RuntimeError(error.args[0])
=======
    for i in all_args:
        dataframe_result = run_hybrid_calc(*i)
        save_all_runs = save_all_runs.append(dataframe_result, sort=False)
>>>>>>> 35022b0d

    return save_all_runs


if __name__ == '__main__':

    # Set paths
    parent_path = os.path.abspath(os.path.dirname(__file__))
    main_path = os.path.abspath(os.path.join(parent_path, 'analysis'))
    print("Parent path: ", parent_path)
    print("Main path", main_path)
    results_dir = os.path.join(parent_path, 'results')
    if not os.path.exists(results_dir):
        os.mkdir(results_dir)

    # Establish Project Scenarios and Parameter Ranges:
    bos_details = dict()
    bos_details['BOSSource'] = 'BOSLookup'  # Cost/MW, BOSLookup, HybridBOSSE, HybridBOSSE_manual
    bos_details['BOSFile'] = 'UPDATED_BOS_Summary_Results.json'
    bos_details['BOSScenario'] = 'TBD in analysis'  # Will be set to Wind Only, Solar Only,
    # Variable Ratio Wind and Solar Greenfield, or Solar Addition
    bos_details['BOSScenarioDescription'] = ''  # Blank or 'Overbuild'
    bos_details['Modify Costs'] = False
    bos_details['wind_capex_reduction'] = 0
    bos_details['solar_capex_reduction'] = 0
    bos_details['wind_bos_reduction'] = 0
    bos_details['solar_bos_reduction'] = 0
    bos_details['wind_capex_reduction_hybrid'] = 0
    bos_details['solar_capex_reduction_hybrid'] = 0
    bos_details['wind_bos_reduction_hybrid'] = 0
    bos_details['solar_bos_reduction_hybrid'] = 0

    load_resource_from_file = False
    solar_from_file = True
    wind_from_file = True
    on_land_only = False
    in_usa_only = True  # Only use one of (in_usa / on_land) flags

    # Set Analysis Location and Details
    year = 2013
    N_lat = 1  # number of data points
    N_lon = 1
    desired_lats = 35.21
    desired_lons = -101.94

    # Load wind and solar resource files for location nearest desired lats and lons
    # NB this resource information will be overriden by API retrieved data if load_resource_from_file is set to False
    if load_resource_from_file:
        site_details = resource_loader_file(resource_dir, desired_lats, desired_lons, year)  # Return contains
        site_details.to_csv(os.path.join(resource_dir, 'site_details.csv'))
        site_details = filter_sites(site_details, location='usa only')
    else:
        site_details = dict()
        site_details['year'] = [year]
        site_details['Lat'] = [desired_lats]
        site_details['Lon'] = [desired_lons]
        site_details['wind_filenames'] = ['']
        site_details['solar_filenames'] = ['']
        site_details['site_nums'] = [1]

    solar_tracking_mode = 'Fixed'  # Currently not making a difference
    ppa_prices = [0.04]  # [0.04, 0.05, 0.06, 0.07, 0.08, 0.09, 0.10]
    solar_bos_reduction_options = [0]  # [0, 0.05, 0.1, 0.15, 0.2, 0.25, 0.3]
    hub_height_options = [80]  # [100, 110, 120, 130, 140, 150, 160, 170, 180, 190, 200]
    correct_wind_speed_for_height = True
    interconnection_sizes = [100]
    wind_sizes = [100]
    solar_sizes = [100]
    hybrid_sizes = [wind_sizes[i] + solar_sizes[i] for i in range(len(wind_sizes))]

    for ppa_price in ppa_prices:
        for solar_bos_reduction in solar_bos_reduction_options:
            for hub_height in hub_height_options:
                for interconnection_size in interconnection_sizes:
                    for i, wind_size in enumerate(wind_sizes):
                        solar_size = solar_sizes[i]
                        hybrid_size = hybrid_sizes[i]

                        # Establish any additional arguments for analysis
                        bos_details['solar_bos_reduction_hybrid'] = solar_bos_reduction

                        # Run hybrid calculation for all sites
                        save_all_runs = run_all_hybrid_calcs(site_details, "greenfield", results_dir,
                                                             load_resource_from_file, wind_size,
                                                             solar_size, hybrid_size, interconnection_size, bos_details,
                                                             ppa_price, solar_tracking_mode, hub_height,
                                                             correct_wind_speed_for_height)

                        # Save master dataframe containing all locations to .csv
                        all_run_filename = 'All_Runs_{}_WindSize_{}_MW_SolarSize_{}_MW_ppa_price_$' \
                                           '{}_solar_bos_reduction_fraction_{}_{}m_hub_height.csv'\
                            .format(bos_details['BOSScenarioDescription'], wind_size, solar_size, ppa_price,
                                    solar_bos_reduction, hub_height)

                        save_all_runs.to_csv(os.path.join(results_dir,
                                             all_run_filename))
                        print(save_all_runs)<|MERGE_RESOLUTION|>--- conflicted
+++ resolved
@@ -180,6 +180,7 @@
     hybrid_plant.ppa_price = ppa_price
     hybrid_plant.discount_rate = 6.4
     hybrid_plant.pv.system_capacity_kw = solar_size_mw * 1000
+    hybrid_plant.pv.degradation = (0, )
     hybrid_plant.wind.wake_model = 3
     actual_solar_pct = hybrid_plant.pv.system_capacity_kw / \
                        (hybrid_plant.pv.system_capacity_kw + hybrid_plant.wind.system_capacity_kw)
@@ -397,7 +398,7 @@
     hopp_outputs_all['Max NPV Index'].append(max_npv_index)
     hopp_outputs_all['Max NPV Value'].append(max_npv_value)
     hopp_outputs_all['Wind Capacity Factor'].append(hopp_outputs['Wind']['Wind Capacity Factor'][0])
-    hopp_outputs_all['Solar Capacity Factor'].append(hopp_outputs['Solar']['Solar Capacity Factor'][
+    hopp_outputs_all['Solar Capacity Factor'].append(hopp_outputs['Solar']['PV Capacity Factor'][
                                                                    0])  # save_outputs_resource_loop['NPV @ 100% Solar'].append(npv_at_100_solar)
     hopp_outputs_all['Interconnect Capacity Factor (Wind Case)'].append(
         hopp_outputs['Wind']['Capacity Factor of Interconnect'][0])
@@ -453,27 +454,9 @@
                    repeat(solar_tracking_mode), repeat(hub_height),
                    repeat(correct_wind_speed_for_height))
 
-<<<<<<< HEAD
-    # Run a multi-threaded analysis
-    with multiprocessing.Pool(4) as p:
-        try:
-            dataframe_result = p.starmap(run_hybrid_calc, all_args)
-            save_all_runs = save_all_runs.append(dataframe_result, sort=False)
-        except:
-            exception = sys.exc_info()
-
-            def eprint(*args):
-                print(*args, file=sys.stderr)
-
-            error = exception[1]
-            eprint("Error in run_hopp execution:", error.args[0])
-            eprint("Hub Height: ", hub_height)
-            raise RuntimeError(error.args[0])
-=======
     for i in all_args:
         dataframe_result = run_hybrid_calc(*i)
         save_all_runs = save_all_runs.append(dataframe_result, sort=False)
->>>>>>> 35022b0d
 
     return save_all_runs
 
@@ -496,7 +479,7 @@
     bos_details['BOSScenario'] = 'TBD in analysis'  # Will be set to Wind Only, Solar Only,
     # Variable Ratio Wind and Solar Greenfield, or Solar Addition
     bos_details['BOSScenarioDescription'] = ''  # Blank or 'Overbuild'
-    bos_details['Modify Costs'] = False
+    bos_details['Modify Costs'] = True
     bos_details['wind_capex_reduction'] = 0
     bos_details['solar_capex_reduction'] = 0
     bos_details['wind_bos_reduction'] = 0
